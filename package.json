--- conflicted
+++ resolved
@@ -1,11 +1,7 @@
 {
   "name": "azure-storage",
   "author": "Microsoft Corporation",
-<<<<<<< HEAD
-  "version": "2.0.1",
-=======
   "version": "2.1.0",
->>>>>>> fda90e24
   "description": "Microsoft Azure Storage Client Library for Node.js",
   "typings": "typings/azure-storage/azure-storage.d.ts",
   "tags": [
